/target
/Cargo.lock
<<<<<<< HEAD
tfeldmann-organize/
=======
venv/
Dockerfile
.idea/
/.run
>>>>>>> fb387cc5
<|MERGE_RESOLUTION|>--- conflicted
+++ resolved
@@ -1,10 +1,6 @@
 /target
 /Cargo.lock
-<<<<<<< HEAD
-tfeldmann-organize/
-=======
 venv/
 Dockerfile
 .idea/
-/.run
->>>>>>> fb387cc5
+/.run