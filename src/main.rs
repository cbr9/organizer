--- conflicted
+++ resolved
@@ -1,38 +1,5 @@
 use std::{borrow::Cow, path::PathBuf};
 
-<<<<<<< HEAD
-#[macro_use]
-extern crate clap;
-use crate::config::Config;
-use crate::notifier::Notifier;
-use std::env;
-use std::process::Command;
-
-fn main() {
-    let config = Config::new();
-    match config {
-        Ok(config) if config.args.daemon => start_daemon(),
-        Ok(config) => {
-            let mut notifier = Notifier::new();
-            notifier.watch(config);
-        }
-        Err(e) => eprintln!("{}", e),
-    }
-}
-
-fn start_daemon() {
-    let mut args = env::args();
-    let command = args.next().unwrap(); // must've been started through a command
-    let args: Vec<_> = args.filter(|arg| arg != "--daemon").collect();
-
-    let pid = Command::new(command)
-        .args(&args)
-        .spawn()
-        .expect("couldn't start daemon")
-        .id();
-
-    println!("daemon started with PID {}", pid);
-=======
 use lazy_static::lazy_static;
 use log::error;
 
@@ -57,5 +24,4 @@
 		error!("{:?}", e);
 		std::process::exit(0)
 	}
->>>>>>> fb387cc5
 }