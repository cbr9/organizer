--- conflicted
+++ resolved
@@ -95,20 +95,6 @@
 	}
 }
 
-<<<<<<< HEAD
-impl AsAction for Copy {
-	fn act<T: Into<PathBuf>>(&self, path: T, simulate: bool) -> Option<PathBuf> {
-		let path = path.into();
-		let to = IOAction::helper(&path, &self.0, ActionType::Copy)?;
-		if !simulate {
-			std::fs::copy(&path, &to)
-				.map(|_| {
-					info!("({}) {} -> {}", ActionType::Copy.to_string().bold(), path.display(), to.display());
-					path
-				})
-				.map_err(|e| debug!("{}", e))
-				.ok()
-=======
 impl IOAction {
 	fn prepare_path<T>(&self, path: T, kind: &ActionType) -> Option<PathBuf>
 		where
@@ -139,7 +125,6 @@
 
 		if to.exists() {
 			to.update(&self.if_exists, &self.sep)
->>>>>>> 63bb8864
 		} else {
 			Some(to)
 		}
