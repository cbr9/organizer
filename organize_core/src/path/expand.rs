use std::{
	env,
	path::{Path, PathBuf},
};
<<<<<<< HEAD
use std::iter::FromIterator;
=======
use std::env::VarError;
>>>>>>> 63bb8864

pub trait Expand {
	// TODO: implement for str
	fn expand_user(self) -> Result<PathBuf, VarError>
	where
		Self: Sized;
	fn expand_vars(self) -> Result<PathBuf, VarError>
	where
		Self: Sized;
}

impl<T: Into<PathBuf>> Expand for T {
	fn expand_user(self) -> Result<PathBuf, VarError> {
		let path = self.into();
		let str = path.to_string_lossy();
		if str.contains('~') {
			env::var("HOME").map(|home| str.replace("~", &home).into())
		} else {
			Ok(path)
		}
	}

	fn expand_vars(self) -> Result<PathBuf, VarError> {
		let path = self.into();
		let str = path.to_string_lossy();
		if str.contains('$') {
			let mut components = Vec::new();
			for comp in path.components() {
				let component: &Path = comp.as_ref();
				let component = component.to_string_lossy();
				if component.starts_with('$') {
					env::var(component.replace('$', "")).map(|comp| components.push(comp))?;
				} else {
					components.push(component.to_string());
				}
			}
<<<<<<< HEAD
			Ok(PathBuf::from_iter(components))
=======
			if str.ends_with("/") {
				components.last_mut().map(|last| last.push('/'));
			}
			Ok(components.into_iter().collect::<PathBuf>())
>>>>>>> 63bb8864
		} else {
			Ok(path)
		}
	}
}

#[cfg(test)]
mod tests {
	use std::env;

	use dirs::home_dir;

	use crate::utils::tests::project;

	use super::*;

	#[test]
	fn user() {
		let original = PathBuf::from("~/Documents");
		let expected = home_dir().unwrap().join("Documents");
		assert_eq!(original.expand_user().unwrap(), expected)
	}
	#[test]
	fn home() {
		let original = PathBuf::from("$HOME/Documents");
		let expected = home_dir().unwrap().join("Documents");
		assert_eq!(original.expand_vars().unwrap(), expected)
	}
	#[test]
	fn new_var() {
		env::set_var("PROJECT_DIR", project());
		let original = PathBuf::from("$PROJECT_DIR/tests");
		let expected = project().join("tests");
		assert_eq!(original.expand_vars().unwrap(), expected)
	}
	#[test]
	fn non_existing_var() {
		let var = "PROJECT_DIR_2";
		let tested = PathBuf::from(format!("${}/tests", var));
		assert!(tested.expand_vars().is_err())
	}
}<|MERGE_RESOLUTION|>--- conflicted
+++ resolved
@@ -2,11 +2,8 @@
 	env,
 	path::{Path, PathBuf},
 };
-<<<<<<< HEAD
+use std::env::VarError;
 use std::iter::FromIterator;
-=======
-use std::env::VarError;
->>>>>>> 63bb8864
 
 pub trait Expand {
 	// TODO: implement for str
@@ -43,14 +40,10 @@
 					components.push(component.to_string());
 				}
 			}
-<<<<<<< HEAD
-			Ok(PathBuf::from_iter(components))
-=======
 			if str.ends_with("/") {
 				components.last_mut().map(|last| last.push('/'));
 			}
-			Ok(components.into_iter().collect::<PathBuf>())
->>>>>>> 63bb8864
+			Ok(PathBuf::from_iter(components))
 		} else {
 			Ok(path)
 		}
