use std::sync::Mutex;

<<<<<<< HEAD
use filters::{size, Extension, Filename, Mime, Parent, Stem};
=======
use filters::{
	content::file_content,
	misc::{hash, mime},
	path::{extension, filename, parent, stem},
	size::size,
};
>>>>>>> 227286b9
use lazy_static::lazy_static;
use serde::Deserialize;
use tera::{Context, Tera};

pub mod filters;

lazy_static! {
	static ref TERA: Mutex<Tera> = {
		let mut tera = Tera::default();
<<<<<<< HEAD
		tera.register_filter("parent", Parent);
		tera.register_filter("stem", Stem);
		tera.register_filter("filename", Filename);
		tera.register_filter("extension", Extension);
		tera.register_filter("mime", Mime);
		tera.register_filter("filesize", size);
=======
		tera.register_filter("parent", parent);
		tera.register_filter("stem", stem);
		tera.register_filter("filename", filename);
		tera.register_filter("extension", extension);
		tera.register_filter("mime", mime);
		tera.register_filter("filesize", size);
		tera.register_filter("hash", hash);
		tera.register_filter("filecontent", file_content);
>>>>>>> 227286b9
		Mutex::new(tera)
	};
}

#[derive(Deserialize, Default, Debug, Eq, PartialEq, Clone)]
pub struct Template(pub String);

impl Template {
	#[tracing::instrument(ret(level = "debug"), err(Debug))]
	pub fn render(&self, context: &Context) -> tera::Result<String> {
		TERA.lock().unwrap().render_str(&self.0, context)
	}
}

impl From<Template> for String {
	fn from(val: Template) -> Self {
		val.0
	}
}

impl From<String> for Template {
	fn from(val: String) -> Self {
		Template(val)
	}
}

impl From<&str> for Template {
	fn from(val: &str) -> Self {
		Template(val.to_string())
	}
}<|MERGE_RESOLUTION|>--- conflicted
+++ resolved
@@ -1,15 +1,11 @@
 use std::sync::Mutex;
 
-<<<<<<< HEAD
-use filters::{size, Extension, Filename, Mime, Parent, Stem};
-=======
 use filters::{
 	content::file_content,
 	misc::{hash, mime},
 	path::{extension, filename, parent, stem},
 	size::size,
 };
->>>>>>> 227286b9
 use lazy_static::lazy_static;
 use serde::Deserialize;
 use tera::{Context, Tera};
@@ -19,14 +15,6 @@
 lazy_static! {
 	static ref TERA: Mutex<Tera> = {
 		let mut tera = Tera::default();
-<<<<<<< HEAD
-		tera.register_filter("parent", Parent);
-		tera.register_filter("stem", Stem);
-		tera.register_filter("filename", Filename);
-		tera.register_filter("extension", Extension);
-		tera.register_filter("mime", Mime);
-		tera.register_filter("filesize", size);
-=======
 		tera.register_filter("parent", parent);
 		tera.register_filter("stem", stem);
 		tera.register_filter("filename", filename);
@@ -35,7 +23,6 @@
 		tera.register_filter("filesize", size);
 		tera.register_filter("hash", hash);
 		tera.register_filter("filecontent", file_content);
->>>>>>> 227286b9
 		Mutex::new(tera)
 	};
 }
